# ARC-SV: Automated Reconstruction of Complex Structural Variants #

## Requirements ##

- python 3 (tested with 3.3.2 and 3.5.0)
- python packages (automatically installed by pip)
    - matplotlib
    - numpy
    - patsy
    - pyinter
    - pysam
    - python-igraph
    - scikit-learn
    - scipy

## Installation ##

ARC-SV and its dependencies can be installed as follows:

```

git clone https://github.com/jgarthur/arcsv.git
cd arcsv
pip3 install --user .

```
OS X users with a `brew`ed Python installation should ignore `--user` above.

The installed location of the main script, `arcsv`, must be in your path. The correct folder is probably `/usr/bin`, `/usr/local/bin`, or `~/.local/bin`.

#### Example: Installing ARC-SV on a completely fresh copy of Ubuntu ####

```

# update packages
sudo apt-get update

# install pip and setuptools
sudo apt install python3-pip
pip3 install -U pip setuptools

# extra requirements needed for igraph
sudo apt install libxml2-dev zlib1g-dev

# arcsv setup
sudo apt install git
git clone https://github.com/jgarthur/arcsv.git
cd arcsv
pip3 install --user .

```

#### Getting reference resources ####

You will need a bed file containing the locations of assembly gaps in your reference genome. The `resources/` folder contains files for hg19, GRCh37, and hg38, which were retrieved as follows:

```
curl http://hgdownload.cse.ucsc.edu/goldenpath/hg19/database/gap.txt.gz | \
     zcat | \
     cut -f2-4 > hg19_gap.bed
     
curl http://hgdownload.cse.ucsc.edu/goldenpath/hg38/database/gap.txt.gz | \
     zcat | \
     cut -f2-4 > hg38_gap.bed
<<<<<<< HEAD
```

or for the NCBI version, without "chr" in the chromosome names:

```

curl http://hgdownload.cse.ucsc.edu/goldenpath/hg19/database/gap.txt.gz | \
     zcat | \
     cut -f2-4 | \
     sed 's/^chr//' \
     > GRCh37_gap.bed

=======
>>>>>>> ad4bb670
```

## Usage ##

```
arcsv call -i reads.bam -r chrom[:start-end] -R reference.fasta -G reference_gaps.bed -o output_dir

<<<<<<< HEAD
# To see more detailed documentation on all possible arguments
arcsv call -h
=======
curl http://hgdownload.cse.ucsc.edu/goldenpath/hg19/database/gap.txt.gz | \
     zcat | \
     cut -f2-4 | \
     sed 's/^chr//' \
     > GRCh37_gap.bed

>>>>>>> ad4bb670
```

## Usage ##

```
arcsv call -i reads.bam -r chrom[:start-end] -R reference.fasta -G reference_gaps.bed -o output_dir
```


## Running the example ##

The folder `example/` in this repository contains files to test the ARC-SV installation:

```
arcsv call -i example/input.bam -r 20:0-250000 -o example_output \
  -R example/reference.fa -G example/gaps.bed
  
diff example/sv_out2.bed example/expected_output.bed
```<|MERGE_RESOLUTION|>--- conflicted
+++ resolved
@@ -62,10 +62,9 @@
 curl http://hgdownload.cse.ucsc.edu/goldenpath/hg38/database/gap.txt.gz | \
      zcat | \
      cut -f2-4 > hg38_gap.bed
-<<<<<<< HEAD
 ```
 
-or for the NCBI version, without "chr" in the chromosome names:
+or for the NCBI reference (with "2" instead of "chr2"):
 
 ```
 
@@ -75,34 +74,16 @@
      sed 's/^chr//' \
      > GRCh37_gap.bed
 
-=======
->>>>>>> ad4bb670
 ```
 
-## Usage ##
+## Basic usage ##
 
 ```
 arcsv call -i reads.bam -r chrom[:start-end] -R reference.fasta -G reference_gaps.bed -o output_dir
 
-<<<<<<< HEAD
 # To see more detailed documentation on all possible arguments
 arcsv call -h
-=======
-curl http://hgdownload.cse.ucsc.edu/goldenpath/hg19/database/gap.txt.gz | \
-     zcat | \
-     cut -f2-4 | \
-     sed 's/^chr//' \
-     > GRCh37_gap.bed
-
->>>>>>> ad4bb670
 ```
-
-## Usage ##
-
-```
-arcsv call -i reads.bam -r chrom[:start-end] -R reference.fasta -G reference_gaps.bed -o output_dir
-```
-
 
 ## Running the example ##
 
